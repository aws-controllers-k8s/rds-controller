--- conflicted
+++ resolved
@@ -1,9 +1,5 @@
 ack_generate_info:
-<<<<<<< HEAD
   build_date: "2022-01-31T20:38:22Z"
-=======
-  build_date: "2022-01-31T20:23:51Z"
->>>>>>> 89637de6
   build_hash: 4ebcd703a95a2fbd71bd07130f92aa6813c1398b
   go_version: go1.17.1
   version: v0.16.3
